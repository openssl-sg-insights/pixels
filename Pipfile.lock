{
    "_meta": {
        "hash": {
<<<<<<< HEAD
            "sha256": "55504308f0a079fda6360ebfd98642d0111daf77508cfbe97eb4cb50b1bcda9c"
=======
            "sha256": "ff18e61b4aeeece7c06e4a49b98829d110efd73cf344e2c8524adfbb26f23f71"
>>>>>>> 57012bdb
        },
        "pipfile-spec": 6,
        "requires": {
            "python_version": "3.8"
        },
        "sources": [
            {
                "name": "pypi",
                "url": "https://pypi.python.org/simple",
                "verify_ssl": true
            }
        ]
    },
    "default": {
        "aiofiles": {
            "hashes": [
                "sha256:bd3019af67f83b739f8e4053c6c0512a7f545b9a8d91aaeab55e6e0f9d123c27",
                "sha256:e0281b157d3d5d59d803e3f4557dcc9a3dff28a4dd4829a9ff478adae50ca092"
            ],
            "index": "pypi",
            "version": "==0.6.0"
        },
        "aioredis": {
            "hashes": [
                "sha256:15f8af30b044c771aee6787e5ec24694c048184c7b9e54c3b60c750a4b93273a",
                "sha256:b61808d7e97b7cd5a92ed574937a079c9387fdadd22bfbfa7ad2fd319ecc26e3"
            ],
            "index": "pypi",
            "version": "==1.3.1"
        },
        "async-timeout": {
            "hashes": [
                "sha256:0c3c816a028d47f659d6ff5c745cb2acf1f966da1fe5c19c77a70282b25f4c5f",
                "sha256:4291ca197d287d274d0b6cb5d6f8f8f82d434ed288f962539ff18cc9012f9ea3"
            ],
            "markers": "python_full_version >= '3.5.3'",
            "version": "==3.0.1"
        },
        "asyncpg": {
            "hashes": [
                "sha256:062e4ff80e68fe56066c44a8c51989a98785904bf86f49058a242a5887be6ce3",
                "sha256:0f4604a88386d68c46bf7b50c201a9718515b0d2df6d5e9ce024d78ed0f7189c",
                "sha256:1bbe5e829de506c743cbd5240b3722e487c53669a5f1e159abcc3b92a64a985e",
                "sha256:1d3efdec14f3fbcc665b77619f8b420564f98b89632a21694be2101dafa6bcf2",
                "sha256:1f514b13bc54bde65db6cd1d0832ae27f21093e3cb66f741e078fab77768971c",
                "sha256:2cb730241dfe650b9626eae00490cca4cfeb00871ed8b8f389f3a4507b328683",
                "sha256:2e3875c82ae609b21e562e6befdc35e52c4290e49d03e7529275d59a0595ca97",
                "sha256:348ad471d9bdd77f0609a00c860142f47c81c9123f4064d13d65c8569415d802",
                "sha256:3af9a8511569983481b5cf94db17b7cbecd06b5398aac9c82e4acb69bb1f4090",
                "sha256:82e23ba5b37c0c7ee96f290a95cbf9815b2d29b302e8b9c4af1de9b7759fd27b",
                "sha256:b37efafbbec505287bd1499a88f4b59ff2b470709a1d8f7e4db198d3e2c5a2c4",
                "sha256:ccd75cfb4710c7e8debc19516e2e1d4c9863cce3f7a45a3822980d04b16f4fdd",
                "sha256:d1cb6e5b58a4e017335f2a1886e153a32bd213ffa9f7129ee5aced2a7210fa3c",
                "sha256:e7a67fb0244e4a5b3baaa40092d0efd642da032b5e891d75947dab993b47d925",
                "sha256:f1df7cfd12ef484210717e7827cc2d4d550b16a1b4dd4566c93914c7a2259352"
            ],
            "index": "pypi",
            "version": "==0.22.0"
        },
        "certifi": {
            "hashes": [
                "sha256:1a4995114262bffbc2413b159f2a1a480c969de6e6eb13ee966d470af86af59c",
                "sha256:719a74fb9e33b9bd44cc7f3a8d94bc35e4049deebe19ba7d8e108280cfd59830"
            ],
            "version": "==2020.12.5"
        },
        "cffi": {
            "hashes": [
                "sha256:005a36f41773e148deac64b08f233873a4d0c18b053d37da83f6af4d9087b813",
                "sha256:0857f0ae312d855239a55c81ef453ee8fd24136eaba8e87a2eceba644c0d4c06",
                "sha256:1071534bbbf8cbb31b498d5d9db0f274f2f7a865adca4ae429e147ba40f73dea",
                "sha256:158d0d15119b4b7ff6b926536763dc0714313aa59e320ddf787502c70c4d4bee",
                "sha256:1f436816fc868b098b0d63b8920de7d208c90a67212546d02f84fe78a9c26396",
                "sha256:2894f2df484ff56d717bead0a5c2abb6b9d2bf26d6960c4604d5c48bbc30ee73",
                "sha256:29314480e958fd8aab22e4a58b355b629c59bf5f2ac2492b61e3dc06d8c7a315",
                "sha256:34eff4b97f3d982fb93e2831e6750127d1355a923ebaeeb565407b3d2f8d41a1",
                "sha256:35f27e6eb43380fa080dccf676dece30bef72e4a67617ffda586641cd4508d49",
                "sha256:3d3dd4c9e559eb172ecf00a2a7517e97d1e96de2a5e610bd9b68cea3925b4892",
                "sha256:43e0b9d9e2c9e5d152946b9c5fe062c151614b262fda2e7b201204de0b99e482",
                "sha256:48e1c69bbacfc3d932221851b39d49e81567a4d4aac3b21258d9c24578280058",
                "sha256:51182f8927c5af975fece87b1b369f722c570fe169f9880764b1ee3bca8347b5",
                "sha256:58e3f59d583d413809d60779492342801d6e82fefb89c86a38e040c16883be53",
                "sha256:5de7970188bb46b7bf9858eb6890aad302577a5f6f75091fd7cdd3ef13ef3045",
                "sha256:65fa59693c62cf06e45ddbb822165394a288edce9e276647f0046e1ec26920f3",
                "sha256:69e395c24fc60aad6bb4fa7e583698ea6cc684648e1ffb7fe85e3c1ca131a7d5",
                "sha256:6c97d7350133666fbb5cf4abdc1178c812cb205dc6f41d174a7b0f18fb93337e",
                "sha256:6e4714cc64f474e4d6e37cfff31a814b509a35cb17de4fb1999907575684479c",
                "sha256:72d8d3ef52c208ee1c7b2e341f7d71c6fd3157138abf1a95166e6165dd5d4369",
                "sha256:8ae6299f6c68de06f136f1f9e69458eae58f1dacf10af5c17353eae03aa0d827",
                "sha256:8b198cec6c72df5289c05b05b8b0969819783f9418e0409865dac47288d2a053",
                "sha256:99cd03ae7988a93dd00bcd9d0b75e1f6c426063d6f03d2f90b89e29b25b82dfa",
                "sha256:9cf8022fb8d07a97c178b02327b284521c7708d7c71a9c9c355c178ac4bbd3d4",
                "sha256:9de2e279153a443c656f2defd67769e6d1e4163952b3c622dcea5b08a6405322",
                "sha256:9e93e79c2551ff263400e1e4be085a1210e12073a31c2011dbbda14bda0c6132",
                "sha256:9ff227395193126d82e60319a673a037d5de84633f11279e336f9c0f189ecc62",
                "sha256:a465da611f6fa124963b91bf432d960a555563efe4ed1cc403ba5077b15370aa",
                "sha256:ad17025d226ee5beec591b52800c11680fca3df50b8b29fe51d882576e039ee0",
                "sha256:afb29c1ba2e5a3736f1c301d9d0abe3ec8b86957d04ddfa9d7a6a42b9367e396",
                "sha256:b85eb46a81787c50650f2392b9b4ef23e1f126313b9e0e9013b35c15e4288e2e",
                "sha256:bb89f306e5da99f4d922728ddcd6f7fcebb3241fc40edebcb7284d7514741991",
                "sha256:cbde590d4faaa07c72bf979734738f328d239913ba3e043b1e98fe9a39f8b2b6",
                "sha256:cd2868886d547469123fadc46eac7ea5253ea7fcb139f12e1dfc2bbd406427d1",
                "sha256:d42b11d692e11b6634f7613ad8df5d6d5f8875f5d48939520d351007b3c13406",
                "sha256:f2d45f97ab6bb54753eab54fffe75aaf3de4ff2341c9daee1987ee1837636f1d",
                "sha256:fd78e5fee591709f32ef6edb9a015b4aa1a5022598e36227500c8f4e02328d9c"
            ],
            "version": "==1.14.5"
        },
        "click": {
            "hashes": [
                "sha256:d2b5255c7c6349bc1bd1e59e08cd12acbbd63ce649f2588755783aa94dfb6b1a",
                "sha256:dacca89f4bfadd5de3d7489b7c8a566eee0d3676333fbb50030263894c38c0dc"
            ],
            "markers": "python_version >= '2.7' and python_version not in '3.0, 3.1, 3.2, 3.3, 3.4'",
            "version": "==7.1.2"
        },
        "cryptography": {
            "hashes": [
                "sha256:0f1212a66329c80d68aeeb39b8a16d54ef57071bf22ff4e521657b27372e327d",
                "sha256:1e056c28420c072c5e3cb36e2b23ee55e260cb04eee08f702e0edfec3fb51959",
                "sha256:240f5c21aef0b73f40bb9f78d2caff73186700bf1bc6b94285699aff98cc16c6",
                "sha256:26965837447f9c82f1855e0bc8bc4fb910240b6e0d16a664bb722df3b5b06873",
                "sha256:37340614f8a5d2fb9aeea67fd159bfe4f5f4ed535b1090ce8ec428b2f15a11f2",
                "sha256:3d10de8116d25649631977cb37da6cbdd2d6fa0e0281d014a5b7d337255ca713",
                "sha256:3d8427734c781ea5f1b41d6589c293089704d4759e34597dce91014ac125aad1",
                "sha256:7ec5d3b029f5fa2b179325908b9cd93db28ab7b85bb6c1db56b10e0b54235177",
                "sha256:8e56e16617872b0957d1c9742a3f94b43533447fd78321514abbe7db216aa250",
                "sha256:de4e5f7f68220d92b7637fc99847475b59154b7a1b3868fb7385337af54ac9ca",
                "sha256:eb8cc2afe8b05acbd84a43905832ec78e7b3873fb124ca190f574dca7389a87d",
                "sha256:ee77aa129f481be46f8d92a1a7db57269a2f23052d5f2433b4621bb457081cc9"
            ],
            "version": "==3.4.7"
        },
        "ecdsa": {
            "hashes": [
                "sha256:64c613005f13efec6541bb0a33290d0d03c27abab5f15fbab20fb0ee162bdd8e",
                "sha256:e108a5fe92c67639abae3260e43561af914e7fd0d27bae6d2ec1312ae7934dfe"
            ],
            "markers": "python_version >= '2.6' and python_version not in '3.0, 3.1, 3.2, 3.3'",
            "version": "==0.14.1"
        },
        "fastapi": {
            "hashes": [
                "sha256:63c4592f5ef3edf30afa9a44fa7c6b7ccb20e0d3f68cd9eba07b44d552058dcb",
                "sha256:98d8ea9591d8512fdadf255d2a8fa56515cdd8624dca4af369da73727409508e"
            ],
            "index": "pypi",
            "version": "==0.63.0"
        },
        "h11": {
            "hashes": [
                "sha256:36a3cb8c0a032f56e2da7084577878a035d3b61d104230d4bd49c0c6b555a9c6",
                "sha256:47222cb6067e4a307d535814917cd98fd0a57b6788ce715755fa2b6c28b56042"
            ],
            "markers": "python_version >= '3.6'",
            "version": "==0.12.0"
        },
        "hiredis": {
            "hashes": [
                "sha256:04026461eae67fdefa1949b7332e488224eac9e8f2b5c58c98b54d29af22093e",
                "sha256:04927a4c651a0e9ec11c68e4427d917e44ff101f761cd3b5bc76f86aaa431d27",
                "sha256:07bbf9bdcb82239f319b1f09e8ef4bdfaec50ed7d7ea51a56438f39193271163",
                "sha256:09004096e953d7ebd508cded79f6b21e05dff5d7361771f59269425108e703bc",
                "sha256:0adea425b764a08270820531ec2218d0508f8ae15a448568109ffcae050fee26",
                "sha256:0b39ec237459922c6544d071cdcf92cbb5bc6685a30e7c6d985d8a3e3a75326e",
                "sha256:0d5109337e1db373a892fdcf78eb145ffb6bbd66bb51989ec36117b9f7f9b579",
                "sha256:0f41827028901814c709e744060843c77e78a3aca1e0d6875d2562372fcb405a",
                "sha256:11d119507bb54e81f375e638225a2c057dda748f2b1deef05c2b1a5d42686048",
                "sha256:1233e303645f468e399ec906b6b48ab7cd8391aae2d08daadbb5cad6ace4bd87",
                "sha256:139705ce59d94eef2ceae9fd2ad58710b02aee91e7fa0ccb485665ca0ecbec63",
                "sha256:1f03d4dadd595f7a69a75709bc81902673fa31964c75f93af74feac2f134cc54",
                "sha256:240ce6dc19835971f38caf94b5738092cb1e641f8150a9ef9251b7825506cb05",
                "sha256:294a6697dfa41a8cba4c365dd3715abc54d29a86a40ec6405d677ca853307cfb",
                "sha256:3d55e36715ff06cdc0ab62f9591607c4324297b6b6ce5b58cb9928b3defe30ea",
                "sha256:3dddf681284fe16d047d3ad37415b2e9ccdc6c8986c8062dbe51ab9a358b50a5",
                "sha256:3f5f7e3a4ab824e3de1e1700f05ad76ee465f5f11f5db61c4b297ec29e692b2e",
                "sha256:508999bec4422e646b05c95c598b64bdbef1edf0d2b715450a078ba21b385bcc",
                "sha256:5d2a48c80cf5a338d58aae3c16872f4d452345e18350143b3bf7216d33ba7b99",
                "sha256:5dc7a94bb11096bc4bffd41a3c4f2b958257085c01522aa81140c68b8bf1630a",
                "sha256:65d653df249a2f95673976e4e9dd7ce10de61cfc6e64fa7eeaa6891a9559c581",
                "sha256:7492af15f71f75ee93d2a618ca53fea8be85e7b625e323315169977fae752426",
                "sha256:7f0055f1809b911ab347a25d786deff5e10e9cf083c3c3fd2dd04e8612e8d9db",
                "sha256:807b3096205c7cec861c8803a6738e33ed86c9aae76cac0e19454245a6bbbc0a",
                "sha256:81d6d8e39695f2c37954d1011c0480ef7cf444d4e3ae24bc5e89ee5de360139a",
                "sha256:87c7c10d186f1743a8fd6a971ab6525d60abd5d5d200f31e073cd5e94d7e7a9d",
                "sha256:8b42c0dc927b8d7c0eb59f97e6e34408e53bc489f9f90e66e568f329bff3e443",
                "sha256:a00514362df15af041cc06e97aebabf2895e0a7c42c83c21894be12b84402d79",
                "sha256:a39efc3ade8c1fb27c097fd112baf09d7fd70b8cb10ef1de4da6efbe066d381d",
                "sha256:a4ee8000454ad4486fb9f28b0cab7fa1cd796fc36d639882d0b34109b5b3aec9",
                "sha256:a7928283143a401e72a4fad43ecc85b35c27ae699cf5d54d39e1e72d97460e1d",
                "sha256:adf4dd19d8875ac147bf926c727215a0faf21490b22c053db464e0bf0deb0485",
                "sha256:ae8427a5e9062ba66fc2c62fb19a72276cf12c780e8db2b0956ea909c48acff5",
                "sha256:b4c8b0bc5841e578d5fb32a16e0c305359b987b850a06964bd5a62739d688048",
                "sha256:b84f29971f0ad4adaee391c6364e6f780d5aae7e9226d41964b26b49376071d0",
                "sha256:c39c46d9e44447181cd502a35aad2bb178dbf1b1f86cf4db639d7b9614f837c6",
                "sha256:cb2126603091902767d96bcb74093bd8b14982f41809f85c9b96e519c7e1dc41",
                "sha256:dcef843f8de4e2ff5e35e96ec2a4abbdf403bd0f732ead127bd27e51f38ac298",
                "sha256:e3447d9e074abf0e3cd85aef8131e01ab93f9f0e86654db7ac8a3f73c63706ce",
                "sha256:f52010e0a44e3d8530437e7da38d11fb822acfb0d5b12e9cd5ba655509937ca0",
                "sha256:f8196f739092a78e4f6b1b2172679ed3343c39c61a3e9d722ce6fcf1dac2824a"
            ],
            "markers": "python_version >= '3.6'",
            "version": "==2.0.0"
        },
        "httpcore": {
            "hashes": [
                "sha256:52b7d9413f6f5592a667de9209d70d4d41aba3fb0540dd7c93475c78b85941e9",
                "sha256:c16efbdf643e1b57bde0adc12c53b08645d7d92d6d345a3f71adfc2a083e7fd2"
            ],
            "markers": "python_version >= '3.6'",
            "version": "==0.13.2"
        },
        "httpx": {
            "hashes": [
                "sha256:0a2651dd2b9d7662c70d12ada5c290abcf57373b9633515fe4baa9f62566086f",
                "sha256:ad2e3db847be736edc4b272c4d5788790a7e5789ef132fc6b5fef8aeb9e9f6e0"
            ],
            "index": "pypi",
            "version": "==0.18.1"
        },
        "idna": {
            "hashes": [
                "sha256:5205d03e7bcbb919cc9c19885f9920d622ca52448306f2377daede5cf3faac16",
                "sha256:c5b02147e01ea9920e6b0a3f1f7bb833612d507592c837a6c49552768f4054e1"
            ],
            "version": "==3.1"
        },
        "itsdangerous": {
            "hashes": [
                "sha256:321b033d07f2a4136d3ec762eac9f16a10ccd60f53c0c91af90217ace7ba1f19",
                "sha256:b12271b2047cb23eeb98c8b5622e2e5c5e9abd9784a153e9d8ef9cb4dd09d749"
            ],
            "index": "pypi",
            "version": "==1.1.0"
        },
        "jinja2": {
            "hashes": [
                "sha256:03e47ad063331dd6a3f04a43eddca8a966a26ba0c5b7207a9a9e4e08f1b29419",
                "sha256:a6d58433de0ae800347cab1fa3043cebbabe8baa9d29e668f1c768cb87a333c6"
            ],
            "index": "pypi",
            "version": "==2.11.3"
        },
        "markupsafe": {
            "hashes": [
                "sha256:00bc623926325b26bb9605ae9eae8a215691f33cae5df11ca5424f06f2d1f473",
                "sha256:09027a7803a62ca78792ad89403b1b7a73a01c8cb65909cd876f7fcebd79b161",
                "sha256:09c4b7f37d6c648cb13f9230d847adf22f8171b1ccc4d5682398e77f40309235",
                "sha256:1027c282dad077d0bae18be6794e6b6b8c91d58ed8a8d89a89d59693b9131db5",
                "sha256:13d3144e1e340870b25e7b10b98d779608c02016d5184cfb9927a9f10c689f42",
                "sha256:195d7d2c4fbb0ee8139a6cf67194f3973a6b3042d742ebe0a9ed36d8b6f0c07f",
                "sha256:22c178a091fc6630d0d045bdb5992d2dfe14e3259760e713c490da5323866c39",
                "sha256:24982cc2533820871eba85ba648cd53d8623687ff11cbb805be4ff7b4c971aff",
                "sha256:29872e92839765e546828bb7754a68c418d927cd064fd4708fab9fe9c8bb116b",
                "sha256:2beec1e0de6924ea551859edb9e7679da6e4870d32cb766240ce17e0a0ba2014",
                "sha256:3b8a6499709d29c2e2399569d96719a1b21dcd94410a586a18526b143ec8470f",
                "sha256:43a55c2930bbc139570ac2452adf3d70cdbb3cfe5912c71cdce1c2c6bbd9c5d1",
                "sha256:46c99d2de99945ec5cb54f23c8cd5689f6d7177305ebff350a58ce5f8de1669e",
                "sha256:500d4957e52ddc3351cabf489e79c91c17f6e0899158447047588650b5e69183",
                "sha256:535f6fc4d397c1563d08b88e485c3496cf5784e927af890fb3c3aac7f933ec66",
                "sha256:596510de112c685489095da617b5bcbbac7dd6384aeebeda4df6025d0256a81b",
                "sha256:62fe6c95e3ec8a7fad637b7f3d372c15ec1caa01ab47926cfdf7a75b40e0eac1",
                "sha256:6788b695d50a51edb699cb55e35487e430fa21f1ed838122d722e0ff0ac5ba15",
                "sha256:6dd73240d2af64df90aa7c4e7481e23825ea70af4b4922f8ede5b9e35f78a3b1",
                "sha256:6f1e273a344928347c1290119b493a1f0303c52f5a5eae5f16d74f48c15d4a85",
                "sha256:6fffc775d90dcc9aed1b89219549b329a9250d918fd0b8fa8d93d154918422e1",
                "sha256:717ba8fe3ae9cc0006d7c451f0bb265ee07739daf76355d06366154ee68d221e",
                "sha256:79855e1c5b8da654cf486b830bd42c06e8780cea587384cf6545b7d9ac013a0b",
                "sha256:7c1699dfe0cf8ff607dbdcc1e9b9af1755371f92a68f706051cc8c37d447c905",
                "sha256:7fed13866cf14bba33e7176717346713881f56d9d2bcebab207f7a036f41b850",
                "sha256:84dee80c15f1b560d55bcfe6d47b27d070b4681c699c572af2e3c7cc90a3b8e0",
                "sha256:88e5fcfb52ee7b911e8bb6d6aa2fd21fbecc674eadd44118a9cc3863f938e735",
                "sha256:8defac2f2ccd6805ebf65f5eeb132adcf2ab57aa11fdf4c0dd5169a004710e7d",
                "sha256:98bae9582248d6cf62321dcb52aaf5d9adf0bad3b40582925ef7c7f0ed85fceb",
                "sha256:98c7086708b163d425c67c7a91bad6e466bb99d797aa64f965e9d25c12111a5e",
                "sha256:9add70b36c5666a2ed02b43b335fe19002ee5235efd4b8a89bfcf9005bebac0d",
                "sha256:9bf40443012702a1d2070043cb6291650a0841ece432556f784f004937f0f32c",
                "sha256:a6a744282b7718a2a62d2ed9d993cad6f5f585605ad352c11de459f4108df0a1",
                "sha256:acf08ac40292838b3cbbb06cfe9b2cb9ec78fce8baca31ddb87aaac2e2dc3bc2",
                "sha256:ade5e387d2ad0d7ebf59146cc00c8044acbd863725f887353a10df825fc8ae21",
                "sha256:b00c1de48212e4cc9603895652c5c410df699856a2853135b3967591e4beebc2",
                "sha256:b1282f8c00509d99fef04d8ba936b156d419be841854fe901d8ae224c59f0be5",
                "sha256:b1dba4527182c95a0db8b6060cc98ac49b9e2f5e64320e2b56e47cb2831978c7",
                "sha256:b2051432115498d3562c084a49bba65d97cf251f5a331c64a12ee7e04dacc51b",
                "sha256:b7d644ddb4dbd407d31ffb699f1d140bc35478da613b441c582aeb7c43838dd8",
                "sha256:ba59edeaa2fc6114428f1637ffff42da1e311e29382d81b339c1817d37ec93c6",
                "sha256:bf5aa3cbcfdf57fa2ee9cd1822c862ef23037f5c832ad09cfea57fa846dec193",
                "sha256:c8716a48d94b06bb3b2524c2b77e055fb313aeb4ea620c8dd03a105574ba704f",
                "sha256:caabedc8323f1e93231b52fc32bdcde6db817623d33e100708d9a68e1f53b26b",
                "sha256:cd5df75523866410809ca100dc9681e301e3c27567cf498077e8551b6d20e42f",
                "sha256:cdb132fc825c38e1aeec2c8aa9338310d29d337bebbd7baa06889d09a60a1fa2",
                "sha256:d53bc011414228441014aa71dbec320c66468c1030aae3a6e29778a3382d96e5",
                "sha256:d73a845f227b0bfe8a7455ee623525ee656a9e2e749e4742706d80a6065d5e2c",
                "sha256:d9be0ba6c527163cbed5e0857c451fcd092ce83947944d6c14bc95441203f032",
                "sha256:e249096428b3ae81b08327a63a485ad0878de3fb939049038579ac0ef61e17e7",
                "sha256:e8313f01ba26fbbe36c7be1966a7b7424942f670f38e666995b88d012765b9be",
                "sha256:feb7b34d6325451ef96bc0e36e1a6c0c1c64bc1fbec4b854f4529e51887b1621"
            ],
            "markers": "python_version >= '2.7' and python_version not in '3.0, 3.1, 3.2, 3.3'",
            "version": "==1.1.1"
        },
        "pillow": {
            "hashes": [
                "sha256:01425106e4e8cee195a411f729cff2a7d61813b0b11737c12bd5991f5f14bcd5",
                "sha256:031a6c88c77d08aab84fecc05c3cde8414cd6f8406f4d2b16fed1e97634cc8a4",
                "sha256:083781abd261bdabf090ad07bb69f8f5599943ddb539d64497ed021b2a67e5a9",
                "sha256:0d19d70ee7c2ba97631bae1e7d4725cdb2ecf238178096e8c82ee481e189168a",
                "sha256:0e04d61f0064b545b989126197930807c86bcbd4534d39168f4aa5fda39bb8f9",
                "sha256:12e5e7471f9b637762453da74e390e56cc43e486a88289995c1f4c1dc0bfe727",
                "sha256:22fd0f42ad15dfdde6c581347eaa4adb9a6fc4b865f90b23378aa7914895e120",
                "sha256:238c197fc275b475e87c1453b05b467d2d02c2915fdfdd4af126145ff2e4610c",
                "sha256:3b570f84a6161cf8865c4e08adf629441f56e32f180f7aa4ccbd2e0a5a02cba2",
                "sha256:463822e2f0d81459e113372a168f2ff59723e78528f91f0bd25680ac185cf797",
                "sha256:4d98abdd6b1e3bf1a1cbb14c3895226816e666749ac040c4e2554231068c639b",
                "sha256:5afe6b237a0b81bd54b53f835a153770802f164c5570bab5e005aad693dab87f",
                "sha256:5b70110acb39f3aff6b74cf09bb4169b167e2660dabc304c1e25b6555fa781ef",
                "sha256:5cbf3e3b1014dddc45496e8cf38b9f099c95a326275885199f427825c6522232",
                "sha256:624b977355cde8b065f6d51b98497d6cd5fbdd4f36405f7a8790e3376125e2bb",
                "sha256:63728564c1410d99e6d1ae8e3b810fe012bc440952168af0a2877e8ff5ab96b9",
                "sha256:66cc56579fd91f517290ab02c51e3a80f581aba45fd924fcdee01fa06e635812",
                "sha256:6c32cc3145928c4305d142ebec682419a6c0a8ce9e33db900027ddca1ec39178",
                "sha256:8bb1e155a74e1bfbacd84555ea62fa21c58e0b4e7e6b20e4447b8d07990ac78b",
                "sha256:95d5ef984eff897850f3a83883363da64aae1000e79cb3c321915468e8c6add5",
                "sha256:a013cbe25d20c2e0c4e85a9daf438f85121a4d0344ddc76e33fd7e3965d9af4b",
                "sha256:a787ab10d7bb5494e5f76536ac460741788f1fbce851068d73a87ca7c35fc3e1",
                "sha256:a7d5e9fad90eff8f6f6106d3b98b553a88b6f976e51fce287192a5d2d5363713",
                "sha256:aac00e4bc94d1b7813fe882c28990c1bc2f9d0e1aa765a5f2b516e8a6a16a9e4",
                "sha256:b91c36492a4bbb1ee855b7d16fe51379e5f96b85692dc8210831fbb24c43e484",
                "sha256:c03c07ed32c5324939b19e36ae5f75c660c81461e312a41aea30acdd46f93a7c",
                "sha256:c5236606e8570542ed424849f7852a0ff0bce2c4c8d0ba05cc202a5a9c97dee9",
                "sha256:c6b39294464b03457f9064e98c124e09008b35a62e3189d3513e5148611c9388",
                "sha256:cb7a09e173903541fa888ba010c345893cd9fc1b5891aaf060f6ca77b6a3722d",
                "sha256:d68cb92c408261f806b15923834203f024110a2e2872ecb0bd2a110f89d3c602",
                "sha256:dc38f57d8f20f06dd7c3161c59ca2c86893632623f33a42d592f097b00f720a9",
                "sha256:e98eca29a05913e82177b3ba3d198b1728e164869c613d76d0de4bde6768a50e",
                "sha256:f217c3954ce5fd88303fc0c317af55d5e0204106d86dea17eb8205700d47dec2"
            ],
            "index": "pypi",
            "version": "==8.2.0"
        },
        "pyasn1": {
            "hashes": [
                "sha256:014c0e9976956a08139dc0712ae195324a75e142284d5f87f1a87ee1b068a359",
                "sha256:03840c999ba71680a131cfaee6fab142e1ed9bbd9c693e285cc6aca0d555e576",
                "sha256:0458773cfe65b153891ac249bcf1b5f8f320b7c2ce462151f8fa74de8934becf",
                "sha256:08c3c53b75eaa48d71cf8c710312316392ed40899cb34710d092e96745a358b7",
                "sha256:39c7e2ec30515947ff4e87fb6f456dfc6e84857d34be479c9d4a4ba4bf46aa5d",
                "sha256:5c9414dcfede6e441f7e8f81b43b34e834731003427e5b09e4e00e3172a10f00",
                "sha256:6e7545f1a61025a4e58bb336952c5061697da694db1cae97b116e9c46abcf7c8",
                "sha256:78fa6da68ed2727915c4767bb386ab32cdba863caa7dbe473eaae45f9959da86",
                "sha256:7ab8a544af125fb704feadb008c99a88805126fb525280b2270bb25cc1d78a12",
                "sha256:99fcc3c8d804d1bc6d9a099921e39d827026409a58f2a720dcdb89374ea0c776",
                "sha256:aef77c9fb94a3ac588e87841208bdec464471d9871bd5050a287cc9a475cd0ba",
                "sha256:e89bf84b5437b532b0803ba5c9a5e054d21fec423a89952a74f87fa2c9b7bce2",
                "sha256:fec3e9d8e36808a28efb59b489e4528c10ad0f480e57dcc32b4de5c9d8c9fdf3"
            ],
            "version": "==0.4.8"
        },
        "pycparser": {
            "hashes": [
                "sha256:2d475327684562c3a96cc71adf7dc8c4f0565175cf86b6d7a404ff4c771f15f0",
                "sha256:7582ad22678f0fcd81102833f60ef8d0e57288b6b5fb00323d101be910e35705"
            ],
            "markers": "python_version >= '2.7' and python_version not in '3.0, 3.1, 3.2, 3.3'",
            "version": "==2.20"
        },
        "pydantic": {
            "hashes": [
                "sha256:0c40162796fc8d0aa744875b60e4dc36834db9f2a25dbf9ba9664b1915a23850",
                "sha256:20d42f1be7c7acc352b3d09b0cf505a9fab9deb93125061b376fbe1f06a5459f",
                "sha256:2287ebff0018eec3cc69b1d09d4b7cebf277726fa1bd96b45806283c1d808683",
                "sha256:258576f2d997ee4573469633592e8b99aa13bda182fcc28e875f866016c8e07e",
                "sha256:26cf3cb2e68ec6c0cfcb6293e69fb3450c5fd1ace87f46b64f678b0d29eac4c3",
                "sha256:2f2736d9a996b976cfdfe52455ad27462308c9d3d0ae21a2aa8b4cd1a78f47b9",
                "sha256:3114d74329873af0a0e8004627f5389f3bb27f956b965ddd3e355fe984a1789c",
                "sha256:3bbd023c981cbe26e6e21c8d2ce78485f85c2e77f7bab5ec15b7d2a1f491918f",
                "sha256:3bcb9d7e1f9849a6bdbd027aabb3a06414abd6068cb3b21c49427956cce5038a",
                "sha256:4bbc47cf7925c86a345d03b07086696ed916c7663cb76aa409edaa54546e53e2",
                "sha256:6388ef4ef1435364c8cc9a8192238aed030595e873d8462447ccef2e17387125",
                "sha256:830ef1a148012b640186bf4d9789a206c56071ff38f2460a32ae67ca21880eb8",
                "sha256:8fbb677e4e89c8ab3d450df7b1d9caed23f254072e8597c33279460eeae59b99",
                "sha256:c17a0b35c854049e67c68b48d55e026c84f35593c66d69b278b8b49e2484346f",
                "sha256:dd4888b300769ecec194ca8f2699415f5f7760365ddbe243d4fd6581485fa5f0",
                "sha256:dde4ca368e82791de97c2ec019681ffb437728090c0ff0c3852708cf923e0c7d",
                "sha256:e3f8790c47ac42549dc8b045a67b0ca371c7f66e73040d0197ce6172b385e520",
                "sha256:e8bc082afef97c5fd3903d05c6f7bb3a6af9fc18631b4cc9fedeb4720efb0c58",
                "sha256:eb8ccf12295113ce0de38f80b25f736d62f0a8d87c6b88aca645f168f9c78771",
                "sha256:fb77f7a7e111db1832ae3f8f44203691e15b1fa7e5a1cb9691d4e2659aee41c4",
                "sha256:fbfb608febde1afd4743c6822c19060a8dbdd3eb30f98e36061ba4973308059e",
                "sha256:fff29fe54ec419338c522b908154a2efabeee4f483e48990f87e189661f31ce3"
            ],
            "markers": "python_full_version >= '3.6.1'",
            "version": "==1.8.1"
        },
        "python-decouple": {
            "hashes": [
                "sha256:2e5adb0263a4f963b58d7407c4760a2465d464ee212d733e2a2c179e54c08d8f",
                "sha256:a8268466e6389a639a20deab9d880faee186eb1eb6a05e54375bdf158d691981"
            ],
            "index": "pypi",
            "version": "==3.4"
        },
        "python-jose": {
            "extras": [
                "cryptography"
            ],
            "hashes": [
                "sha256:4e4192402e100b5fb09de5a8ea6bcc39c36ad4526341c123d401e2561720335b",
                "sha256:67d7dfff599df676b04a996520d9be90d6cdb7e6dd10b4c7cacc0c3e2e92f2be"
            ],
            "index": "pypi",
            "version": "==3.2.0"
        },
        "rfc3986": {
            "extras": [
                "idna2008"
            ],
            "hashes": [
                "sha256:112398da31a3344dc25dbf477d8df6cb34f9278a94fee2625d89e4514be8bb9d",
                "sha256:af9147e9aceda37c91a05f4deb128d4b4b49d6b199775fd2d2927768abdc8f50"
            ],
            "version": "==1.4.0"
        },
        "rsa": {
            "hashes": [
                "sha256:78f9a9bf4e7be0c5ded4583326e7461e3a3c5aae24073648b4bdfa797d78c9d2",
                "sha256:9d689e6ca1b3038bc82bf8d23e944b6b6037bc02301a574935b2dd946e0353b9"
            ],
            "markers": "python_version >= '3.5' and python_version < '4'",
            "version": "==4.7.2"
        },
        "six": {
            "hashes": [
                "sha256:30639c035cdb23534cd4aa2dd52c3bf48f06e5f4a941509c8bafd8ce11080259",
                "sha256:8b74bedcbbbaca38ff6d7491d76f2b06b3592611af620f8426e82dddb04a5ced"
            ],
            "markers": "python_version >= '2.7' and python_version not in '3.0, 3.1, 3.2, 3.3'",
            "version": "==1.15.0"
        },
        "sniffio": {
            "hashes": [
                "sha256:471b71698eac1c2112a40ce2752bb2f4a4814c22a54a3eed3676bc0f5ca9f663",
                "sha256:c4666eecec1d3f50960c6bdf61ab7bc350648da6c126e3cf6898d8cd4ddcd3de"
            ],
            "markers": "python_version >= '3.5'",
            "version": "==1.2.0"
        },
        "starlette": {
            "hashes": [
                "sha256:bd2ffe5e37fb75d014728511f8e68ebf2c80b0fa3d04ca1479f4dc752ae31ac9",
                "sha256:ebe8ee08d9be96a3c9f31b2cb2a24dbdf845247b745664bd8a3f9bd0c977fdbc"
            ],
            "markers": "python_version >= '3.6'",
            "version": "==0.13.6"
        },
        "typing-extensions": {
            "hashes": [
                "sha256:7cb407020f00f7bfc3cb3e7881628838e69d8f3fcab2f64742a5e76b2f841918",
                "sha256:99d4073b617d30288f569d3f13d2bd7548c3a7e4c8de87db09a9d29bb3a4a60c",
                "sha256:dafc7639cde7f1b6e1acc0f457842a83e722ccca8eef5270af2d74792619a89f"
            ],
            "version": "==3.7.4.3"
        },
        "uvicorn": {
            "hashes": [
                "sha256:3292251b3c7978e8e4a7868f4baf7f7f7bb7e40c759ecc125c37e99cdea34202",
                "sha256:7587f7b08bd1efd2b9bad809a3d333e972f1d11af8a5e52a9371ee3a5de71524"
            ],
            "index": "pypi",
            "version": "==0.13.4"
        }
    },
    "develop": {
        "appdirs": {
            "hashes": [
                "sha256:7d5d0167b2b1ba821647616af46a749d1c653740dd0d2415100fe26e27afdf41",
                "sha256:a841dacd6b99318a741b166adb07e19ee71a274450e68237b4650ca1055ab128"
            ],
            "version": "==1.4.4"
        },
        "attrs": {
            "hashes": [
                "sha256:31b2eced602aa8423c2aea9c76a724617ed67cf9513173fd3a4f03e3a929c7e6",
                "sha256:832aa3cde19744e49938b91fea06d69ecb9e649c93ba974535d08ad92164f700"
            ],
            "markers": "python_version >= '2.7' and python_version not in '3.0, 3.1, 3.2, 3.3'",
            "version": "==20.3.0"
        },
        "certifi": {
            "hashes": [
                "sha256:1a4995114262bffbc2413b159f2a1a480c969de6e6eb13ee966d470af86af59c",
                "sha256:719a74fb9e33b9bd44cc7f3a8d94bc35e4049deebe19ba7d8e108280cfd59830"
            ],
            "version": "==2020.12.5"
        },
        "cfgv": {
            "hashes": [
                "sha256:32e43d604bbe7896fe7c248a9c2276447dbef840feb28fe20494f62af110211d",
                "sha256:cf22deb93d4bcf92f345a5c3cd39d3d41d6340adc60c78bbbd6588c384fda6a1"
            ],
            "markers": "python_full_version >= '3.6.1'",
            "version": "==3.2.0"
        },
        "chardet": {
            "hashes": [
                "sha256:0d6f53a15db4120f2b08c94f11e7d93d2c911ee118b6b30a04ec3ee8310179fa",
                "sha256:f864054d66fd9118f2e67044ac8981a54775ec5b67aed0441892edb553d21da5"
            ],
            "markers": "python_version >= '2.7' and python_version not in '3.0, 3.1, 3.2, 3.3, 3.4'",
            "version": "==4.0.0"
        },
        "coverage": {
            "hashes": [
                "sha256:004d1880bed2d97151facef49f08e255a20ceb6f9432df75f4eef018fdd5a78c",
                "sha256:01d84219b5cdbfc8122223b39a954820929497a1cb1422824bb86b07b74594b6",
                "sha256:040af6c32813fa3eae5305d53f18875bedd079960822ef8ec067a66dd8afcd45",
                "sha256:06191eb60f8d8a5bc046f3799f8a07a2d7aefb9504b0209aff0b47298333302a",
                "sha256:13034c4409db851670bc9acd836243aeee299949bd5673e11844befcb0149f03",
                "sha256:13c4ee887eca0f4c5a247b75398d4114c37882658300e153113dafb1d76de529",
                "sha256:184a47bbe0aa6400ed2d41d8e9ed868b8205046518c52464fde713ea06e3a74a",
                "sha256:18ba8bbede96a2c3dde7b868de9dcbd55670690af0988713f0603f037848418a",
                "sha256:1aa846f56c3d49205c952d8318e76ccc2ae23303351d9270ab220004c580cfe2",
                "sha256:217658ec7187497e3f3ebd901afdca1af062b42cfe3e0dafea4cced3983739f6",
                "sha256:24d4a7de75446be83244eabbff746d66b9240ae020ced65d060815fac3423759",
                "sha256:2910f4d36a6a9b4214bb7038d537f015346f413a975d57ca6b43bf23d6563b53",
                "sha256:2949cad1c5208b8298d5686d5a85b66aae46d73eec2c3e08c817dd3513e5848a",
                "sha256:2a3859cb82dcbda1cfd3e6f71c27081d18aa251d20a17d87d26d4cd216fb0af4",
                "sha256:2cafbbb3af0733db200c9b5f798d18953b1a304d3f86a938367de1567f4b5bff",
                "sha256:2e0d881ad471768bf6e6c2bf905d183543f10098e3b3640fc029509530091502",
                "sha256:30c77c1dc9f253283e34c27935fded5015f7d1abe83bc7821680ac444eaf7793",
                "sha256:3487286bc29a5aa4b93a072e9592f22254291ce96a9fbc5251f566b6b7343cdb",
                "sha256:372da284cfd642d8e08ef606917846fa2ee350f64994bebfbd3afb0040436905",
                "sha256:41179b8a845742d1eb60449bdb2992196e211341818565abded11cfa90efb821",
                "sha256:44d654437b8ddd9eee7d1eaee28b7219bec228520ff809af170488fd2fed3e2b",
                "sha256:4a7697d8cb0f27399b0e393c0b90f0f1e40c82023ea4d45d22bce7032a5d7b81",
                "sha256:51cb9476a3987c8967ebab3f0fe144819781fca264f57f89760037a2ea191cb0",
                "sha256:52596d3d0e8bdf3af43db3e9ba8dcdaac724ba7b5ca3f6358529d56f7a166f8b",
                "sha256:53194af30d5bad77fcba80e23a1441c71abfb3e01192034f8246e0d8f99528f3",
                "sha256:5fec2d43a2cc6965edc0bb9e83e1e4b557f76f843a77a2496cbe719583ce8184",
                "sha256:6c90e11318f0d3c436a42409f2749ee1a115cd8b067d7f14c148f1ce5574d701",
                "sha256:74d881fc777ebb11c63736622b60cb9e4aee5cace591ce274fb69e582a12a61a",
                "sha256:7501140f755b725495941b43347ba8a2777407fc7f250d4f5a7d2a1050ba8e82",
                "sha256:796c9c3c79747146ebd278dbe1e5c5c05dd6b10cc3bcb8389dfdf844f3ead638",
                "sha256:869a64f53488f40fa5b5b9dcb9e9b2962a66a87dab37790f3fcfb5144b996ef5",
                "sha256:8963a499849a1fc54b35b1c9f162f4108017b2e6db2c46c1bed93a72262ed083",
                "sha256:8d0a0725ad7c1a0bcd8d1b437e191107d457e2ec1084b9f190630a4fb1af78e6",
                "sha256:900fbf7759501bc7807fd6638c947d7a831fc9fdf742dc10f02956ff7220fa90",
                "sha256:92b017ce34b68a7d67bd6d117e6d443a9bf63a2ecf8567bb3d8c6c7bc5014465",
                "sha256:970284a88b99673ccb2e4e334cfb38a10aab7cd44f7457564d11898a74b62d0a",
                "sha256:972c85d205b51e30e59525694670de6a8a89691186012535f9d7dbaa230e42c3",
                "sha256:9a1ef3b66e38ef8618ce5fdc7bea3d9f45f3624e2a66295eea5e57966c85909e",
                "sha256:af0e781009aaf59e25c5a678122391cb0f345ac0ec272c7961dc5455e1c40066",
                "sha256:b6d534e4b2ab35c9f93f46229363e17f63c53ad01330df9f2d6bd1187e5eaacf",
                "sha256:b7895207b4c843c76a25ab8c1e866261bcfe27bfaa20c192de5190121770672b",
                "sha256:c0891a6a97b09c1f3e073a890514d5012eb256845c451bd48f7968ef939bf4ae",
                "sha256:c2723d347ab06e7ddad1a58b2a821218239249a9e4365eaff6649d31180c1669",
                "sha256:d1f8bf7b90ba55699b3a5e44930e93ff0189aa27186e96071fac7dd0d06a1873",
                "sha256:d1f9ce122f83b2305592c11d64f181b87153fc2c2bbd3bb4a3dde8303cfb1a6b",
                "sha256:d314ed732c25d29775e84a960c3c60808b682c08d86602ec2c3008e1202e3bb6",
                "sha256:d636598c8305e1f90b439dbf4f66437de4a5e3c31fdf47ad29542478c8508bbb",
                "sha256:deee1077aae10d8fa88cb02c845cfba9b62c55e1183f52f6ae6a2df6a2187160",
                "sha256:ebe78fe9a0e874362175b02371bdfbee64d8edc42a044253ddf4ee7d3c15212c",
                "sha256:f030f8873312a16414c0d8e1a1ddff2d3235655a2174e3648b4fa66b3f2f1079",
                "sha256:f0b278ce10936db1a37e6954e15a3730bea96a0997c26d7fee88e6c396c2086d",
                "sha256:f11642dddbb0253cc8853254301b51390ba0081750a8ac03f20ea8103f0c56b6"
            ],
            "index": "pypi",
            "version": "==5.5"
        },
        "distlib": {
            "hashes": [
                "sha256:8c09de2c67b3e7deef7184574fc060ab8a793e7adbb183d942c389c8b13c52fb",
                "sha256:edf6116872c863e1aa9d5bb7cb5e05a022c519a4594dc703843343a9ddd9bff1"
            ],
            "version": "==0.3.1"
        },
        "filelock": {
            "hashes": [
                "sha256:18d82244ee114f543149c66a6e0c14e9c4f8a1044b5cdaadd0f82159d6a6ff59",
                "sha256:929b7d63ec5b7d6b71b0fa5ac14e030b3f70b75747cef1b10da9b879fef15836"
            ],
            "version": "==3.0.12"
        },
        "flake8": {
            "hashes": [
                "sha256:1aa8990be1e689d96c745c5682b687ea49f2e05a443aff1f8251092b0014e378",
                "sha256:3b9f848952dddccf635be78098ca75010f073bfe14d2c6bda867154bea728d2a"
            ],
            "index": "pypi",
            "version": "==3.9.1"
        },
        "flake8-annotations": {
            "hashes": [
                "sha256:0d6cd2e770b5095f09689c9d84cc054c51b929c41a68969ea1beb4b825cac515",
                "sha256:d10c4638231f8a50c0a597c4efce42bd7b7d85df4f620a0ddaca526138936a4f"
            ],
            "index": "pypi",
            "version": "==2.6.2"
        },
        "flake8-bugbear": {
            "hashes": [
                "sha256:528020129fea2dea33a466b9d64ab650aa3e5f9ffc788b70ea4bc6cf18283538",
                "sha256:f35b8135ece7a014bc0aee5b5d485334ac30a6da48494998cc1fabf7ec70d703"
            ],
            "index": "pypi",
            "version": "==20.11.1"
        },
        "flake8-docstrings": {
            "hashes": [
                "sha256:99cac583d6c7e32dd28bbfbef120a7c0d1b6dde4adb5a9fd441c4227a6534bde",
                "sha256:9fe7c6a306064af8e62a055c2f61e9eb1da55f84bb39caef2b84ce53708ac34b"
            ],
            "index": "pypi",
            "version": "==1.6.0"
        },
        "flake8-import-order": {
            "hashes": [
                "sha256:90a80e46886259b9c396b578d75c749801a41ee969a235e163cfe1be7afd2543",
                "sha256:a28dc39545ea4606c1ac3c24e9d05c849c6e5444a50fb7e9cdd430fc94de6e92"
            ],
            "index": "pypi",
            "version": "==0.18.1"
        },
        "flake8-polyfill": {
            "hashes": [
                "sha256:12be6a34ee3ab795b19ca73505e7b55826d5f6ad7230d31b18e106400169b9e9",
                "sha256:e44b087597f6da52ec6393a709e7108b2905317d0c0b744cdca6208e670d8eda"
            ],
            "version": "==1.0.2"
        },
        "flake8-string-format": {
            "hashes": [
                "sha256:65f3da786a1461ef77fca3780b314edb2853c377f2e35069723348c8917deaa2",
                "sha256:812ff431f10576a74c89be4e85b8e075a705be39bc40c4b4278b5b13e2afa9af"
            ],
            "index": "pypi",
            "version": "==0.3.0"
        },
        "flake8-tidy-imports": {
            "hashes": [
                "sha256:52e5f2f987d3d5597538d5941153409ebcab571635835b78f522c7bf03ca23bc",
                "sha256:76e36fbbfdc8e3c5017f9a216c2855a298be85bc0631e66777f4e6a07a859dc4"
            ],
            "index": "pypi",
            "version": "==4.2.1"
        },
        "flake8-todo": {
            "hashes": [
                "sha256:6e4c5491ff838c06fe5a771b0e95ee15fc005ca57196011011280fc834a85915"
            ],
            "index": "pypi",
            "version": "==0.7"
        },
        "identify": {
            "hashes": [
                "sha256:9bcc312d4e2fa96c7abebcdfb1119563b511b5e3985ac52f60d9116277865b2e",
                "sha256:ad9f3fa0c2316618dc4d840f627d474ab6de106392a4f00221820200f490f5a8"
            ],
            "markers": "python_full_version >= '3.6.1'",
            "version": "==2.2.4"
        },
        "idna": {
            "hashes": [
                "sha256:5205d03e7bcbb919cc9c19885f9920d622ca52448306f2377daede5cf3faac16",
                "sha256:c5b02147e01ea9920e6b0a3f1f7bb833612d507592c837a6c49552768f4054e1"
            ],
            "version": "==3.1"
        },
        "mccabe": {
            "hashes": [
                "sha256:ab8a6258860da4b6677da4bd2fe5dc2c659cff31b3ee4f7f5d64e79735b80d42",
                "sha256:dd8d182285a0fe56bace7f45b5e7d1a6ebcbf524e8f3bd87eb0f125271b8831f"
            ],
            "version": "==0.6.1"
        },
        "nodeenv": {
            "hashes": [
                "sha256:3ef13ff90291ba2a4a7a4ff9a979b63ffdd00a464dbe04acf0ea6471517a4c2b",
                "sha256:621e6b7076565ddcacd2db0294c0381e01fd28945ab36bcf00f41c5daf63bef7"
            ],
            "version": "==1.6.0"
        },
        "pep8-naming": {
            "hashes": [
                "sha256:a1dd47dd243adfe8a83616e27cf03164960b507530f155db94e10b36a6cd6724",
                "sha256:f43bfe3eea7e0d73e8b5d07d6407ab47f2476ccaeff6937c84275cd30b016738"
            ],
            "index": "pypi",
            "version": "==0.11.1"
        },
        "pre-commit": {
            "hashes": [
                "sha256:70c5ec1f30406250b706eda35e868b87e3e4ba099af8787e3e8b4b01e84f4712",
                "sha256:900d3c7e1bf4cf0374bb2893c24c23304952181405b4d88c9c40b72bda1bb8a9"
            ],
            "index": "pypi",
            "version": "==2.12.1"
        },
        "pycodestyle": {
            "hashes": [
                "sha256:514f76d918fcc0b55c6680472f0a37970994e07bbb80725808c17089be302068",
                "sha256:c389c1d06bf7904078ca03399a4816f974a1d590090fecea0c63ec26ebaf1cef"
            ],
            "markers": "python_version >= '2.7' and python_version not in '3.0, 3.1, 3.2, 3.3'",
            "version": "==2.7.0"
        },
        "pydocstyle": {
            "hashes": [
                "sha256:164befb520d851dbcf0e029681b91f4f599c62c5cd8933fd54b1bfbd50e89e1f",
                "sha256:d4449cf16d7e6709f63192146706933c7a334af7c0f083904799ccb851c50f6d"
            ],
            "markers": "python_version >= '3.6'",
            "version": "==6.0.0"
        },
        "pyflakes": {
            "hashes": [
                "sha256:7893783d01b8a89811dd72d7dfd4d84ff098e5eed95cfa8905b22bbffe52efc3",
                "sha256:f5bc8ecabc05bb9d291eb5203d6810b49040f6ff446a756326104746cc00c1db"
            ],
            "markers": "python_version >= '2.7' and python_version not in '3.0, 3.1, 3.2, 3.3'",
            "version": "==2.3.1"
        },
        "pyyaml": {
            "hashes": [
                "sha256:08682f6b72c722394747bddaf0aa62277e02557c0fd1c42cb853016a38f8dedf",
                "sha256:0f5f5786c0e09baddcd8b4b45f20a7b5d61a7e7e99846e3c799b05c7c53fa696",
                "sha256:129def1b7c1bf22faffd67b8f3724645203b79d8f4cc81f674654d9902cb4393",
                "sha256:294db365efa064d00b8d1ef65d8ea2c3426ac366c0c4368d930bf1c5fb497f77",
                "sha256:3b2b1824fe7112845700f815ff6a489360226a5609b96ec2190a45e62a9fc922",
                "sha256:3bd0e463264cf257d1ffd2e40223b197271046d09dadf73a0fe82b9c1fc385a5",
                "sha256:4465124ef1b18d9ace298060f4eccc64b0850899ac4ac53294547536533800c8",
                "sha256:49d4cdd9065b9b6e206d0595fee27a96b5dd22618e7520c33204a4a3239d5b10",
                "sha256:4e0583d24c881e14342eaf4ec5fbc97f934b999a6828693a99157fde912540cc",
                "sha256:5accb17103e43963b80e6f837831f38d314a0495500067cb25afab2e8d7a4018",
                "sha256:607774cbba28732bfa802b54baa7484215f530991055bb562efbed5b2f20a45e",
                "sha256:6c78645d400265a062508ae399b60b8c167bf003db364ecb26dcab2bda048253",
                "sha256:72a01f726a9c7851ca9bfad6fd09ca4e090a023c00945ea05ba1638c09dc3347",
                "sha256:74c1485f7707cf707a7aef42ef6322b8f97921bd89be2ab6317fd782c2d53183",
                "sha256:895f61ef02e8fed38159bb70f7e100e00f471eae2bc838cd0f4ebb21e28f8541",
                "sha256:8c1be557ee92a20f184922c7b6424e8ab6691788e6d86137c5d93c1a6ec1b8fb",
                "sha256:bb4191dfc9306777bc594117aee052446b3fa88737cd13b7188d0e7aa8162185",
                "sha256:bfb51918d4ff3d77c1c856a9699f8492c612cde32fd3bcd344af9be34999bfdc",
                "sha256:c20cfa2d49991c8b4147af39859b167664f2ad4561704ee74c1de03318e898db",
                "sha256:cb333c16912324fd5f769fff6bc5de372e9e7a202247b48870bc251ed40239aa",
                "sha256:d2d9808ea7b4af864f35ea216be506ecec180628aced0704e34aca0b040ffe46",
                "sha256:d483ad4e639292c90170eb6f7783ad19490e7a8defb3e46f97dfe4bacae89122",
                "sha256:dd5de0646207f053eb0d6c74ae45ba98c3395a571a2891858e87df7c9b9bd51b",
                "sha256:e1d4970ea66be07ae37a3c2e48b5ec63f7ba6804bdddfdbd3cfd954d25a82e63",
                "sha256:e4fac90784481d221a8e4b1162afa7c47ed953be40d31ab4629ae917510051df",
                "sha256:fa5ae20527d8e831e8230cbffd9f8fe952815b2b7dae6ffec25318803a7528fc",
                "sha256:fd7f6999a8070df521b6384004ef42833b9bd62cfee11a09bda1079b4b704247",
                "sha256:fdc842473cd33f45ff6bce46aea678a54e3d21f1b61a7750ce3c498eedfe25d6",
                "sha256:fe69978f3f768926cfa37b867e3843918e012cf83f680806599ddce33c2c68b0"
            ],
            "markers": "python_version >= '2.7' and python_version not in '3.0, 3.1, 3.2, 3.3, 3.4, 3.5'",
            "version": "==5.4.1"
        },
        "requests": {
            "hashes": [
                "sha256:27973dd4a904a4f13b263a19c866c13b92a39ed1c964655f025f3f8d3d75b804",
                "sha256:c210084e36a42ae6b9219e00e48287def368a26d03a048ddad7bfee44f75871e"
            ],
            "index": "pypi",
            "version": "==2.25.1"
        },
        "six": {
            "hashes": [
                "sha256:30639c035cdb23534cd4aa2dd52c3bf48f06e5f4a941509c8bafd8ce11080259",
                "sha256:8b74bedcbbbaca38ff6d7491d76f2b06b3592611af620f8426e82dddb04a5ced"
            ],
            "markers": "python_version >= '2.7' and python_version not in '3.0, 3.1, 3.2, 3.3'",
            "version": "==1.15.0"
        },
        "snowballstemmer": {
            "hashes": [
                "sha256:b51b447bea85f9968c13b650126a888aabd4cb4463fca868ec596826325dedc2",
                "sha256:e997baa4f2e9139951b6f4c631bad912dfd3c792467e2f03d7239464af90e914"
            ],
            "version": "==2.1.0"
        },
        "toml": {
            "hashes": [
                "sha256:806143ae5bfb6a3c6e736a764057db0e6a0e05e338b5630894a5f779cabb4f9b",
                "sha256:b3bda1d108d5dd99f4a20d24d9c348e91c4db7ab1b749200bded2f839ccbe68f"
            ],
            "markers": "python_version >= '2.6' and python_version not in '3.0, 3.1, 3.2, 3.3'",
            "version": "==0.10.2"
        },
        "urllib3": {
            "hashes": [
                "sha256:2f4da4594db7e1e110a944bb1b551fdf4e6c136ad42e4234131391e21eb5b0df",
                "sha256:e7b021f7241115872f92f43c6508082facffbd1c048e3c6e2bb9c2a157e28937"
            ],
            "markers": "python_version >= '2.7' and python_version not in '3.0, 3.1, 3.2, 3.3, 3.4' and python_full_version < '4.0.0'",
            "version": "==1.26.4"
        },
        "virtualenv": {
            "hashes": [
                "sha256:09c61377ef072f43568207dc8e46ddeac6bcdcaf288d49011bda0e7f4d38c4a2",
                "sha256:a935126db63128861987a7d5d30e23e8ec045a73840eeccb467c148514e29535"
            ],
            "markers": "python_version >= '2.7' and python_version not in '3.0, 3.1, 3.2, 3.3'",
            "version": "==20.4.4"
        }
    }
}<|MERGE_RESOLUTION|>--- conflicted
+++ resolved
@@ -1,11 +1,7 @@
 {
     "_meta": {
         "hash": {
-<<<<<<< HEAD
-            "sha256": "55504308f0a079fda6360ebfd98642d0111daf77508cfbe97eb4cb50b1bcda9c"
-=======
-            "sha256": "ff18e61b4aeeece7c06e4a49b98829d110efd73cf344e2c8524adfbb26f23f71"
->>>>>>> 57012bdb
+            "sha256": "189610533fbbce50d55a1eda4e8014f2093eb606970a74aab0162c8de37f5de3"
         },
         "pipfile-spec": 6,
         "requires": {
@@ -144,7 +140,7 @@
                 "sha256:64c613005f13efec6541bb0a33290d0d03c27abab5f15fbab20fb0ee162bdd8e",
                 "sha256:e108a5fe92c67639abae3260e43561af914e7fd0d27bae6d2ec1312ae7934dfe"
             ],
-            "markers": "python_version >= '2.6' and python_version not in '3.0, 3.1, 3.2, 3.3'",
+            "markers": "python_version >= '2.6' and python_version not in '3.0, 3.1, 3.2'",
             "version": "==0.14.1"
         },
         "fastapi": {
@@ -442,7 +438,7 @@
                 "sha256:30639c035cdb23534cd4aa2dd52c3bf48f06e5f4a941509c8bafd8ce11080259",
                 "sha256:8b74bedcbbbaca38ff6d7491d76f2b06b3592611af620f8426e82dddb04a5ced"
             ],
-            "markers": "python_version >= '2.7' and python_version not in '3.0, 3.1, 3.2, 3.3'",
+            "markers": "python_version >= '2.7' and python_version not in '3.0, 3.1, 3.2'",
             "version": "==1.15.0"
         },
         "sniffio": {
@@ -463,11 +459,11 @@
         },
         "typing-extensions": {
             "hashes": [
-                "sha256:7cb407020f00f7bfc3cb3e7881628838e69d8f3fcab2f64742a5e76b2f841918",
-                "sha256:99d4073b617d30288f569d3f13d2bd7548c3a7e4c8de87db09a9d29bb3a4a60c",
-                "sha256:dafc7639cde7f1b6e1acc0f457842a83e722ccca8eef5270af2d74792619a89f"
-            ],
-            "version": "==3.7.4.3"
+                "sha256:0ac0f89795dd19de6b97debb0c6af1c70987fd80a2d62d1958f7e56fcc31b497",
+                "sha256:50b6f157849174217d0656f99dc82fe932884fb250826c18350e159ec6cdf342",
+                "sha256:779383f6086d90c99ae41cf0ff39aac8a7937a9283ce0a414e5dd782f4c94a84"
+            ],
+            "version": "==3.10.0.0"
         },
         "uvicorn": {
             "hashes": [
@@ -776,7 +772,7 @@
                 "sha256:30639c035cdb23534cd4aa2dd52c3bf48f06e5f4a941509c8bafd8ce11080259",
                 "sha256:8b74bedcbbbaca38ff6d7491d76f2b06b3592611af620f8426e82dddb04a5ced"
             ],
-            "markers": "python_version >= '2.7' and python_version not in '3.0, 3.1, 3.2, 3.3'",
+            "markers": "python_version >= '2.7' and python_version not in '3.0, 3.1, 3.2'",
             "version": "==1.15.0"
         },
         "snowballstemmer": {
@@ -791,7 +787,7 @@
                 "sha256:806143ae5bfb6a3c6e736a764057db0e6a0e05e338b5630894a5f779cabb4f9b",
                 "sha256:b3bda1d108d5dd99f4a20d24d9c348e91c4db7ab1b749200bded2f839ccbe68f"
             ],
-            "markers": "python_version >= '2.6' and python_version not in '3.0, 3.1, 3.2, 3.3'",
+            "markers": "python_version >= '2.6' and python_version not in '3.0, 3.1, 3.2'",
             "version": "==0.10.2"
         },
         "urllib3": {
